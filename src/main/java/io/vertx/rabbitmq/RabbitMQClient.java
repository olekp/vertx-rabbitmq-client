--- conflicted
+++ resolved
@@ -19,7 +19,6 @@
 @VertxGen
 public interface RabbitMQClient {
 
-<<<<<<< HEAD
   /**
    * Create and return a client.
    *
@@ -27,18 +26,14 @@
    * @param config the client config
    * @return the client
    */
-=======
->>>>>>> 3e1d4f4e
   static RabbitMQClient create(Vertx vertx, RabbitMQOptions config) {
     return new RabbitMQClientImpl(vertx, config);
   }
 
-<<<<<<< HEAD
   /**
    * Like {@link #create(Vertx, RabbitMQOptions)} but with a {@link JsonObject} config object.
    */
-=======
->>>>>>> 3e1d4f4e
+
   @GenIgnore
   static RabbitMQClient create(Vertx vertx, JsonObject config) {
     return new RabbitMQClientImpl(vertx, new RabbitMQOptions(config));
